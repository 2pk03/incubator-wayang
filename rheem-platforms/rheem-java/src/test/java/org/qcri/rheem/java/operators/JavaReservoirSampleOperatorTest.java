--- conflicted
+++ resolved
@@ -24,15 +24,9 @@
         // Build the distinct operator.
         JavaReservoirSampleOperator<Integer> sampleOperator =
                 new JavaReservoirSampleOperator<>(
-<<<<<<< HEAD
-                        sampleSize,
-                        10L,
-                        DataSetType.createDefaultUnchecked(Integer.class)
-=======
                         iterationNumber -> sampleSize,
                         DataSetType.createDefaultUnchecked(Integer.class),
-                        42
->>>>>>> 6f68d222
+                        42L
                 );
         sampleOperator.setDatasetSize(10);
 
