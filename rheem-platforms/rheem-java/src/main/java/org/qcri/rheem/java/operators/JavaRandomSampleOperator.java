package org.qcri.rheem.java.operators;

import org.qcri.rheem.basic.operators.SampleOperator;
import org.qcri.rheem.core.api.Configuration;
import org.qcri.rheem.core.optimizer.OptimizationContext;
import org.qcri.rheem.core.optimizer.costs.DefaultLoadEstimator;
import org.qcri.rheem.core.optimizer.costs.LoadEstimator;
import org.qcri.rheem.core.optimizer.costs.LoadProfileEstimator;
import org.qcri.rheem.core.optimizer.costs.NestableLoadProfileEstimator;
import org.qcri.rheem.core.plan.rheemplan.ExecutionOperator;
import org.qcri.rheem.core.platform.ChannelDescriptor;
import org.qcri.rheem.core.platform.ChannelInstance;
import org.qcri.rheem.core.platform.lineage.ExecutionLineageNode;
import org.qcri.rheem.core.types.DataSetType;
import org.qcri.rheem.core.util.Tuple;
import org.qcri.rheem.java.channels.CollectionChannel;
import org.qcri.rheem.java.channels.JavaChannelInstance;
import org.qcri.rheem.java.channels.StreamChannel;
import org.qcri.rheem.java.execution.JavaExecutor;

import java.util.*;
import java.util.function.IntUnaryOperator;
import java.util.function.Predicate;

/**
 * Java implementation of the {@link JavaRandomSampleOperator}. This sampling method is with replacement (i.e., duplicates may appear in the sample).
 */
public class JavaRandomSampleOperator<Type>
        extends SampleOperator<Type>
        implements JavaExecutionOperator {

    private final Random rand = new Random(seed);

    /**
     * Creates a new instance.
     *
     * @param sampleSizeFunction udf-based size of sample
     */
<<<<<<< HEAD
    public JavaRandomSampleOperator(Integer sampleSize, DataSetType<Type> type) {
        super(sampleSize, type, Methods.RANDOM);
    }

    /**
     * Creates a new instance.
     *
     * @param sampleSize  size of sample
     * @param datasetSize size of data
     */
    public JavaRandomSampleOperator(Integer sampleSize, Long datasetSize, DataSetType<Type> type) {
        super(sampleSize, datasetSize, type, Methods.RANDOM);
=======
    public JavaRandomSampleOperator(IntUnaryOperator sampleSizeFunction, DataSetType<Type> type, long seed) {
        super(sampleSizeFunction, type, Methods.RANDOM, seed);
>>>>>>> 6f68d222
    }

    /**
     * Copies an instance (exclusive of broadcasts).
     *
     * @param that that should be copied
     */
    public JavaRandomSampleOperator(SampleOperator<Type> that) {
        super(that);
    }

    @Override
    @SuppressWarnings("unchecked")
    public Tuple<Collection<ExecutionLineageNode>, Collection<ChannelInstance>> evaluate(
            ChannelInstance[] inputs,
            ChannelInstance[] outputs,
            JavaExecutor javaExecutor,
            OptimizationContext.OperatorContext operatorContext) {
        assert inputs.length == this.getNumInputs();
        assert outputs.length == this.getNumOutputs();

<<<<<<< HEAD
        Long datasetSize = this.isDataSetSizeKnown() ? this.getDatasetSize() :
            ((CollectionChannel.Instance) inputs[0]).provideCollection().size();
=======
        int sampleSize = (int) this.getSampleSize(operatorContext);
        long datasetSize = this.isDataSetSizeKnown() ? this.getDatasetSize() :
                ((CollectionChannel.Instance) inputs[0]).provideCollection().size();
>>>>>>> 6f68d222

        if (sampleSize >= datasetSize) { //return all
            ((StreamChannel.Instance) outputs[0]).accept(((JavaChannelInstance) inputs[0]).provideStream());
            return null;
        }

        final int[] sampleIndices = new int[sampleSize];
        final BitSet data = new BitSet();
        for (int i = 0; i < sampleSize; i++) {
            sampleIndices[i] = rand.nextInt(datasetSize.intValue());
            while (data.get(sampleIndices[i])) //without replacement
                sampleIndices[i] = rand.nextInt(datasetSize.intValue());
            data.set(sampleIndices[i]);
        }
        Arrays.sort(sampleIndices);

        ((StreamChannel.Instance) outputs[0]).accept(((JavaChannelInstance) inputs[0]).<Type>provideStream().filter(new Predicate<Type>() {
                    int streamIndex = 0;
                    int sampleIndex = 0;

                    @Override
                    public boolean test(Type element) {
                        if (sampleIndex == sampleIndices.length) //we already picked all our samples
                            return false;
                        if (streamIndex == sampleIndices[sampleIndex]) {
                            sampleIndex++;
                            streamIndex++;
                            return true;
                        }
                        streamIndex++;
                        return false;
                    }
                })
        );

        return ExecutionOperator.modelLazyExecution(inputs, outputs, operatorContext);
    }

    @Override
    public Optional<LoadProfileEstimator> createLoadProfileEstimator(Configuration configuration) {
        return Optional.of(new NestableLoadProfileEstimator(
                new DefaultLoadEstimator(this.getNumInputs(), 1, 0.9d, (inCards, outCards) -> 25 * inCards[0] + 350000),
                LoadEstimator.createFallback(this.getNumInputs(), 1)
        ));
    }

    @Override
    protected ExecutionOperator createCopy() {
        return new JavaRandomSampleOperator<>(this);
    }


    @Override
    public List<ChannelDescriptor> getSupportedInputChannels(int index) {
        assert index <= this.getNumInputs() || (index == 0 && this.getNumInputs() == 0);
        return this.isDataSetSizeKnown() ?
                Arrays.asList(CollectionChannel.DESCRIPTOR, StreamChannel.DESCRIPTOR) :
                Collections.singletonList(CollectionChannel.DESCRIPTOR);

    }

    @Override
    public List<ChannelDescriptor> getSupportedOutputChannels(int index) {
        assert index <= this.getNumOutputs() || (index == 0 && this.getNumOutputs() == 0);
        return Collections.singletonList(StreamChannel.DESCRIPTOR);
    }

}<|MERGE_RESOLUTION|>--- conflicted
+++ resolved
@@ -36,23 +36,8 @@
      *
      * @param sampleSizeFunction udf-based size of sample
      */
-<<<<<<< HEAD
-    public JavaRandomSampleOperator(Integer sampleSize, DataSetType<Type> type) {
-        super(sampleSize, type, Methods.RANDOM);
-    }
-
-    /**
-     * Creates a new instance.
-     *
-     * @param sampleSize  size of sample
-     * @param datasetSize size of data
-     */
-    public JavaRandomSampleOperator(Integer sampleSize, Long datasetSize, DataSetType<Type> type) {
-        super(sampleSize, datasetSize, type, Methods.RANDOM);
-=======
-    public JavaRandomSampleOperator(IntUnaryOperator sampleSizeFunction, DataSetType<Type> type, long seed) {
+    public JavaRandomSampleOperator(IntUnaryOperator sampleSizeFunction, DataSetType<Type> type, Long seed) {
         super(sampleSizeFunction, type, Methods.RANDOM, seed);
->>>>>>> 6f68d222
     }
 
     /**
@@ -74,14 +59,10 @@
         assert inputs.length == this.getNumInputs();
         assert outputs.length == this.getNumOutputs();
 
-<<<<<<< HEAD
+
+        Integer sampleSize = (Integer) this.getSampleSize(operatorContext);
         Long datasetSize = this.isDataSetSizeKnown() ? this.getDatasetSize() :
-            ((CollectionChannel.Instance) inputs[0]).provideCollection().size();
-=======
-        int sampleSize = (int) this.getSampleSize(operatorContext);
-        long datasetSize = this.isDataSetSizeKnown() ? this.getDatasetSize() :
                 ((CollectionChannel.Instance) inputs[0]).provideCollection().size();
->>>>>>> 6f68d222
 
         if (sampleSize >= datasetSize) { //return all
             ((StreamChannel.Instance) outputs[0]).accept(((JavaChannelInstance) inputs[0]).provideStream());
