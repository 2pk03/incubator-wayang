package org.qcri.rheem.java.operators;

import org.qcri.rheem.basic.operators.LoopOperator;
import org.qcri.rheem.core.function.PredicateDescriptor;
import org.qcri.rheem.core.plan.rheemplan.ExecutionOperator;
import org.qcri.rheem.core.types.DataSetType;
import org.qcri.rheem.java.channels.ChannelExecutor;
import org.qcri.rheem.java.compiler.FunctionCompiler;
import org.qcri.rheem.java.execution.JavaExecutor;

import java.util.ArrayList;
import java.util.Collection;
import java.util.function.Predicate;
import java.util.stream.Collectors;

/**
 * Java implementation of the {@link LoopOperator}.
 */
public class JavaLoopOperator<InputType, ConvergenceType>
        extends LoopOperator<InputType, ConvergenceType>
        implements JavaExecutionOperator {


    /**
     * Creates a new instance.
     */
    public JavaLoopOperator(DataSetType<InputType> inputType, DataSetType<ConvergenceType> convergenceType,
                            PredicateDescriptor.SerializablePredicate<Collection<ConvergenceType>> criterionPredicate) {
        super(inputType, convergenceType, criterionPredicate);
    }

    public JavaLoopOperator(DataSetType<InputType> inputType, DataSetType<ConvergenceType> convergenceType,
                            PredicateDescriptor<Collection<ConvergenceType>> criterionDescriptor) {
        super(inputType, convergenceType, criterionDescriptor);
    }

    @Override
    public void open(ChannelExecutor[] inputs, FunctionCompiler compiler) {
        final Predicate<Collection<ConvergenceType>> udf = compiler.compile(this.criterionDescriptor);
        JavaExecutor.openFunction(this, udf, inputs);
    }

    @Override
    @SuppressWarnings("unchecked")
    public void evaluate(ChannelExecutor[] inputs, ChannelExecutor[] outputs, FunctionCompiler compiler) {
        assert inputs.length == this.getNumInputs();
        assert outputs.length == this.getNumOutputs();

        final Predicate<Collection<ConvergenceType>> stoppingCondition = compiler.compile(this.criterionDescriptor);
        boolean endloop = false;

<<<<<<< HEAD
        Collection<ConvergenceType> convergenceCollection = new ArrayList<>();
        Stream<InputType> input = null;
        switch (this.getState()){
            case NOT_STARTED:
                input = inputs[0].provideStream();
                convergenceCollection.add(null);
=======
        final Collection<ConvergenceType> convergenceCollection;
        final ChannelExecutor input;
        switch (this.getState()) {
            case NOT_STARTED:
                assert inputs[INITIAL_INPUT_INDEX] != null;
                assert inputs[INITIAL_CONVERGENCE_INPUT_INDEX] != null;

                input = inputs[INITIAL_INPUT_INDEX];
                convergenceCollection = getAsCollection(inputs[INITIAL_CONVERGENCE_INPUT_INDEX]);
>>>>>>> dc150ff2
                break;
            case RUNNING:
                assert inputs[ITERATION_INPUT_INDEX] != null;
                assert inputs[ITERATION_CONVERGENCE_INPUT_INDEX] != null;

                convergenceCollection = getAsCollection(inputs[ITERATION_CONVERGENCE_INPUT_INDEX]);
                endloop = stoppingCondition.test(convergenceCollection);
                input = inputs[ITERATION_INPUT_INDEX];
                break;
            default:
                throw new IllegalStateException(String.format("%s is finished, yet executed.", this));

        }

        if (endloop) {
            // final loop output
            forward(input, outputs[FINAL_OUTPUT_INDEX]);
            outputs[ITERATION_OUTPUT_INDEX] = null;
            outputs[ITERATION_CONVERGENCE_OUTPUT_INDEX] = null;
            this.setState(State.FINISHED);
        } else {
            outputs[FINAL_OUTPUT_INDEX] = null;
            forward(input, outputs[ITERATION_OUTPUT_INDEX]);
            // We do not use forward(...) because we might not be able to consume the input ChannelExecutor twice.
            outputs[ITERATION_CONVERGENCE_OUTPUT_INDEX].acceptCollection(convergenceCollection);
            this.setState(State.RUNNING);
        }
    }

    /**
     * Provides the content of the {@code channelExecutor} as a {@link Collection}.
     */
    private static <T> Collection<T> getAsCollection(ChannelExecutor channelExecutor) {
        if (channelExecutor.canProvideCollection()) {
            return channelExecutor.provideCollection();
        } else {
            return channelExecutor.<T>provideStream().collect(Collectors.toList());
        }
    }

    private static void forward(ChannelExecutor source, ChannelExecutor target) {
        if (source.canProvideCollection()) {
            target.acceptCollection(source.provideCollection());
        } else {
            target.acceptStream(source.provideStream());
        }
    }

    @Override
    protected ExecutionOperator createCopy() {
        return new JavaLoopOperator<>(this.getInputType(), this.getConvergenceType(),
                this.getCriterionDescriptor().getJavaImplementation());
    }
}<|MERGE_RESOLUTION|>--- conflicted
+++ resolved
@@ -8,7 +8,6 @@
 import org.qcri.rheem.java.compiler.FunctionCompiler;
 import org.qcri.rheem.java.execution.JavaExecutor;
 
-import java.util.ArrayList;
 import java.util.Collection;
 import java.util.function.Predicate;
 import java.util.stream.Collectors;
@@ -49,14 +48,6 @@
         final Predicate<Collection<ConvergenceType>> stoppingCondition = compiler.compile(this.criterionDescriptor);
         boolean endloop = false;
 
-<<<<<<< HEAD
-        Collection<ConvergenceType> convergenceCollection = new ArrayList<>();
-        Stream<InputType> input = null;
-        switch (this.getState()){
-            case NOT_STARTED:
-                input = inputs[0].provideStream();
-                convergenceCollection.add(null);
-=======
         final Collection<ConvergenceType> convergenceCollection;
         final ChannelExecutor input;
         switch (this.getState()) {
@@ -66,7 +57,6 @@
 
                 input = inputs[INITIAL_INPUT_INDEX];
                 convergenceCollection = getAsCollection(inputs[INITIAL_CONVERGENCE_INPUT_INDEX]);
->>>>>>> dc150ff2
                 break;
             case RUNNING:
                 assert inputs[ITERATION_INPUT_INDEX] != null;
