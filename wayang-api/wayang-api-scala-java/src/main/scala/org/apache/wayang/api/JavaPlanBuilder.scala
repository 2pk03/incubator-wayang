--- conflicted
+++ resolved
@@ -128,11 +128,7 @@
    * @return [[DataQuantaBuilder]] for the file
    */
   def readParquet(source: ParquetSource): UnarySourceDataQuantaBuilder[UnarySourceDataQuantaBuilder[_, Record], Record] =
-<<<<<<< HEAD
-    createSourceBuilder(source)(ClassTag(classOf[Record])) // TODO: make this get url and projection?
-=======
     createSourceBuilder(source)(ClassTag(classOf[Record]))
->>>>>>> 0109c022
 
   /**
     * Load [[DataQuanta]] from an arbitrary [[UnarySource]].
