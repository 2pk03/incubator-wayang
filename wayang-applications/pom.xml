<!--
  Licensed to the Apache Software Foundation (ASF) under one
  or more contributor license agreements.  See the NOTICE file
  distributed with this work for additional information
  regarding copyright ownership.  The ASF licenses this file
  to you under the Apache License, Version 2.0 (the
  "License"); you may not use this file except in compliance
  with the License.  You may obtain a copy of the License at

      http://www.apache.org/licenses/LICENSE-2.0

  Unless required by applicable law or agreed to in writing,
  software distributed under the License is distributed on an
  "AS IS" BASIS, WITHOUT WARRANTIES OR CONDITIONS OF ANY
  KIND, either express or implied.  See the License for the
  specific language governing permissions and limitations
  under the License.
  -->
<project xmlns="http://maven.apache.org/POM/4.0.0" xmlns:xsi="http://www.w3.org/2001/XMLSchema-instance" xsi:schemaLocation="http://maven.apache.org/POM/4.0.0 http://maven.apache.org/xsd/maven-4.0.0.xsd">

    <modelVersion>4.0.0</modelVersion>
    <parent>
        <groupId>org.apache.wayang</groupId>
        <artifactId>wayang</artifactId>
        <version>1.0.1-SNAPSHOT</version>
    </parent>

    <artifactId>wayang-applications</artifactId>
    <version>1.0.1-SNAPSHOT</version>
    <packaging>jar</packaging>

    <name>wayang-applications</name>
    <url>http://maven.apache.org</url>


    <properties>
        <DATA_REPO_001>file://${project.basedir}/wayang-applications/data/case-study/DATA_REPO_001</DATA_REPO_001>
        <DATA_REPO_002>https://kamir.solidcommunity.net/public/ecolytiq-sustainability-profile</DATA_REPO_002>
        <DIST_WAYANG_HOME>${project.basedir}/../wayang-assembly/target/apache-wayang-assembly-0.7.1-incubating-dist/wayang-0.7.1</DIST_WAYANG_HOME>

        <spark.version>3.4.4</spark.version>
        <maven.compiler.source>17</maven.compiler.source>
        <maven.compiler.target>17</maven.compiler.target>

        <!-- We also specify the file encoding of our source files, to avoid a warning -->
        <project.build.sourceEncoding>UTF-8</project.build.sourceEncoding>

        <assertj.version>3.25.3</assertj.version>
        <commons-io.version>2.15.1</commons-io.version>
        <hamcrest.version>2.2</hamcrest.version>
        <jackson.version>2.15.4</jackson.version>
        <jacoco.version>0.8.9</jacoco.version>
        <jodatime.version>2.10.6</jodatime.version>
        <jsonpath.version>2.4.0</jsonpath.version>
<<<<<<< HEAD
        <mockito.version>3.5.10</mockito.version>
=======
        <junit5.version>5.10.2</junit5.version>
        <mockito.version>5.11.0</mockito.version>
>>>>>>> 7fdb266b
    </properties>

    <dependencies>
        <dependency>
            <groupId>org.apache.wayang</groupId>
            <artifactId>wayang-core</artifactId>
            <version>1.0.1-SNAPSHOT</version>
        </dependency>
        <dependency>
            <groupId>org.apache.wayang</groupId>
            <artifactId>wayang-basic</artifactId>
            <version>1.0.1-SNAPSHOT</version>
        </dependency>
        <dependency>
            <groupId>org.apache.wayang</groupId>
            <artifactId>wayang-java</artifactId>
            <version>1.0.1-SNAPSHOT</version>
        </dependency>
        <dependency>
            <groupId>org.apache.wayang</groupId>
            <artifactId>wayang-spark</artifactId>
            <version>1.0.1-SNAPSHOT</version>
        </dependency>
        <dependency>
            <groupId>org.apache.wayang</groupId>
            <artifactId>wayang-api-scala-java</artifactId>
            <version>1.0.1-SNAPSHOT</version>
        </dependency>
        <dependency>
            <groupId>org.apache.spark</groupId>
            <artifactId>spark-core_2.12</artifactId>
            <version>${spark.version}</version>
        </dependency>

        <dependency>
            <groupId>org.scala-lang</groupId>
            <artifactId>scala-library</artifactId>
            <version>2.12.17</version>
        </dependency>
        <dependency>
            <groupId>org.slf4j</groupId>
            <artifactId>slf4j-simple</artifactId>
            <version>2.0.6</version>
        </dependency>

        <dependency>
            <groupId>org.apache.kafka</groupId>
            <artifactId>kafka-clients</artifactId>
            <version>3.7.1</version> <!-- Use the latest version available -->
        </dependency>

        <dependency>
            <groupId>com.fasterxml.jackson.core</groupId>
            <artifactId>jackson-databind</artifactId>
            <version>2.15.4</version>
        </dependency>

        <!-- Test -->
        <dependency>
            <groupId>org.junit.jupiter</groupId>
            <artifactId>junit-jupiter</artifactId>
            <scope>test</scope>
        </dependency>

    </dependencies>
</project><|MERGE_RESOLUTION|>--- conflicted
+++ resolved
@@ -52,12 +52,8 @@
         <jacoco.version>0.8.9</jacoco.version>
         <jodatime.version>2.10.6</jodatime.version>
         <jsonpath.version>2.4.0</jsonpath.version>
-<<<<<<< HEAD
-        <mockito.version>3.5.10</mockito.version>
-=======
-        <junit5.version>5.10.2</junit5.version>
+        <junit5.version>5.12.2</junit5.version>
         <mockito.version>5.11.0</mockito.version>
->>>>>>> 7fdb266b
     </properties>
 
     <dependencies>
