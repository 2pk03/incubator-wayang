/*
 * Licensed to the Apache Software Foundation (ASF) under one
 * or more contributor license agreements.  See the NOTICE file
 * distributed with this work for additional information
 * regarding copyright ownership.  The ASF licenses this file
 * to you under the Apache License, Version 2.0 (the
 * "License"); you may not use this file except in compliance
 * with the License.  You may obtain a copy of the License at
 *
 *     http://www.apache.org/licenses/LICENSE-2.0
 *
 * Unless required by applicable law or agreed to in writing, software
 * distributed under the License is distributed on an "AS IS" BASIS,
 * WITHOUT WARRANTIES OR CONDITIONS OF ANY KIND, either express or implied.
 * See the License for the specific language governing permissions and
 * limitations under the License.
 */

package org.apache.wayang.tests;

import org.apache.wayang.basic.WayangBasics;
import org.apache.wayang.basic.data.Tuple2;
import org.apache.wayang.basic.operators.*;
import org.apache.wayang.basic.model.LogisticRegressionModel;
import org.apache.wayang.basic.model.DecisionTreeRegressionModel;
import org.apache.wayang.api.DataQuanta;
import org.apache.wayang.api.JavaPlanBuilder;
import org.apache.wayang.core.api.Configuration;
import org.apache.wayang.core.api.Job;
import org.apache.wayang.core.api.WayangContext;
import org.apache.wayang.core.api.exception.WayangException;
import org.apache.wayang.core.function.ExecutionContext;
import org.apache.wayang.core.function.PredicateDescriptor;
import org.apache.wayang.core.plan.wayangplan.WayangPlan;
import org.apache.wayang.core.types.DataSetType;
import org.apache.wayang.core.util.WayangCollections;
import org.apache.wayang.java.Java;
import org.apache.wayang.spark.Spark;
import org.apache.wayang.tests.platform.MyMadeUpPlatform;
import org.junit.jupiter.api.Test;





import java.io.IOException;
import java.nio.file.Files;
import java.nio.file.Paths;
import java.util.*;
import java.util.stream.Collectors;
import java.util.stream.Stream;
import static org.junit.jupiter.api.Assertions.*;

import static org.junit.jupiter.api.Assertions.assertEquals;
import static org.junit.jupiter.api.Assertions.assertThrows;
import static org.junit.jupiter.api.Assertions.assertTrue;

/**
 * Test the Spark integration with Wayang.
 */
class SparkIntegrationIT {

    @Test
    void testReadAndWrite() throws IOException {
        // Build a Wayang plan.
        List<String> collector = new LinkedList<>();
        WayangPlan wayangPlan = WayangPlans.readWrite(WayangPlans.FILE_SOME_LINES_TXT, collector);

        // Instantiate Wayang and activate the Spark backend.
        WayangContext wayangContext = new WayangContext().with(Spark.basicPlugin());

        // Have Wayang execute the plan.
        wayangContext.execute(wayangPlan);

        // Verify the plan result.
        final List<String> lines = Files.lines(Paths.get(WayangPlans.FILE_SOME_LINES_TXT)).collect(Collectors.toList());
        assertEquals(lines, collector);
    }

    @Test
    void testReadAndTransformAndWrite() {
        // Build a Wayang plan.
        final WayangPlan wayangPlan = WayangPlans.readTransformWrite(WayangPlans.FILE_SOME_LINES_TXT);

        // Instantiate Wayang and activate the Spark backend.
        WayangContext wayangContext = new WayangContext().with(Spark.basicPlugin());

        // Have Wayang execute the plan.
        wayangContext.execute(wayangPlan);
    }

    @Test
    void testReadAndTransformAndWriteWithIllegalConfiguration1() {
        // Build a Wayang plan.
        final WayangPlan wayangPlan = WayangPlans.readTransformWrite(WayangPlans.FILE_SOME_LINES_TXT);
        // ILLEGAL: This platform is not registered, so this operator will find no implementation.
        wayangPlan.getSinks().forEach(sink -> sink.addTargetPlatform(MyMadeUpPlatform.getInstance()));

        // Instantiate Wayang and activate the Spark backend.
        WayangContext wayangContext = new WayangContext().with(Spark.basicPlugin());

        // Have Wayang execute the plan.
        wayangContext.execute(wayangPlan);

        assertThrows(WayangException.class, () ->
            // Have Wayang execute the plan.
            wayangContext.execute(wayangPlan));
    }

    @Test
    void testReadAndTransformAndWriteWithIllegalConfiguration2() {
        // Build a Wayang plan.
        final WayangPlan wayangPlan = WayangPlans.readTransformWrite(WayangPlans.FILE_SOME_LINES_TXT);

        WayangContext wayangContext = new WayangContext();
        // ILLEGAL: This dummy platform is not sufficient to execute the plan.
        wayangContext.register(MyMadeUpPlatform.getInstance());
        assertThrows(WayangException.class, () ->
            // Have Wayang execute the plan.
            wayangContext.execute(wayangPlan));
    }

    @Test
    void testReadAndTransformAndWriteWithIllegalConfiguration3() {
        // Build a Wayang plan.
        final WayangPlan wayangPlan = WayangPlans.readTransformWrite(WayangPlans.FILE_SOME_LINES_TXT);

        // Instantiate Wayang and activate the Spark backend.
        WayangContext wayangContext = new WayangContext().with(Spark.basicPlugin());

        // Have Wayang execute the plan.
        final Job job = wayangContext.createJob(null, wayangPlan);
        // ILLEGAL: We blacklist the Spark platform, although we need it.
        job.getConfiguration().getPlatformProvider().addToBlacklist(Spark.platform());
        job.getConfiguration().getPlatformProvider().addToWhitelist(MyMadeUpPlatform.getInstance());
        assertThrows(WayangException.class, job::execute);
    }

    @Test
    void testMultiSourceAndMultiSink() {
        // Define some input data.
        final List<String> collection1 = Arrays.asList("This is source 1.", "This is source 1, too.");
        final List<String> collection2 = Arrays.asList("This is source 2.", "This is source 2, too.");
        List<String> collector1 = new LinkedList<>();
        List<String> collector2 = new LinkedList<>();
        final WayangPlan wayangPlan = WayangPlans.multiSourceMultiSink(collection1, collection2, collector1, collector2);

        // Instantiate Wayang and activate the Spark backend.
        WayangContext wayangContext = new WayangContext().with(Spark.basicPlugin());

        // Have Wayang execute the plan.
        wayangContext.execute(wayangPlan);

        // Check the results in both sinks.
        List<String> expectedOutcome1 = Stream.concat(collection1.stream(), collection2.stream())
                .map(String::toUpperCase)
                .collect(Collectors.toList());
        List<String> expectedOutcome2 = Stream.concat(collection1.stream(), collection2.stream())
                .collect(Collectors.toList());
        Collections.sort(expectedOutcome1);
        Collections.sort(expectedOutcome2);
        Collections.sort(collector1);
        Collections.sort(collector2);
        assertEquals(expectedOutcome1, collector1);
        assertEquals(expectedOutcome2, collector2);
    }

    @Test
    void testMultiSourceAndHoleAndMultiSink() {
        // Define some input data.
        final List<String> collection1 = Arrays.asList("This is source 1.", "This is source 1, too.");
        final List<String> collection2 = Arrays.asList("This is source 2.", "This is source 2, too.");
        List<String> collector1 = new LinkedList<>();
        List<String> collector2 = new LinkedList<>();
        final WayangPlan wayangPlan = WayangPlans.multiSourceHoleMultiSink(collection1, collection2, collector1, collector2);

        // Instantiate Wayang and activate the Spark backend.
        WayangContext wayangContext = new WayangContext().with(Spark.basicPlugin());

        // Have Wayang execute the plan.
        wayangContext.execute(wayangPlan);

        // Check the results in both sinks.
        List<String> expectedOutcome = Stream.concat(collection1.stream(), collection2.stream())
                .flatMap(string -> Stream.of(string.toLowerCase(), string.toUpperCase())).sorted().collect(Collectors.toList());
        Collections.sort(collector1);
        Collections.sort(collector2);
        assertEquals(expectedOutcome, collector1);
        assertEquals(expectedOutcome, collector2);
    }

    @Test
    void testGlobalMaterializedGroup() {
        // Build the WayangPlan.
        List<Iterable<Integer>> collector = new LinkedList<>();
        WayangPlan wayangPlan = WayangPlans.globalMaterializedGroup(collector, 1, 2, 3);

        // Instantiate Wayang and activate the Java backend.
        WayangContext wayangContext = new WayangContext().with(Spark.basicPlugin());

        wayangContext.execute(wayangPlan);

        assertEquals(1, collector.size());
        assertEquals(WayangCollections.asSet(1, 2, 3), WayangCollections.asCollection(collector.get(0), HashSet::new));
    }

    @Test
    void testIntersect() {
        // Build the WayangPlan.
        List<Integer> collector = new LinkedList<>();
        WayangPlan wayangPlan = WayangPlans.intersectSquares(collector, 0, 1, 2, 3, 3, -1, -1, -2, -3, -3, -4);

        // Instantiate Wayang and activate the Java backend.
        WayangContext wayangContext = new WayangContext().with(Spark.basicPlugin());

        wayangContext.execute(wayangPlan);

        assertEquals(WayangCollections.asSet(1, 4, 9), WayangCollections.asSet(collector));
    }

    @Test
    void testRepeat() {
        // Build the WayangPlan.
        List<Integer> collector = new LinkedList<>();
        WayangPlan wayangPlan = WayangPlans.repeat(collector, 5, 0, 10, 20, 30, 45);

        // Instantiate Wayang and activate the Java backend.
        WayangContext wayangContext = new WayangContext()
                .with(Spark.basicPlugin());

        wayangContext.execute(wayangPlan);

        assertEquals(5, collector.size());
        assertEquals(WayangCollections.asSet(5, 15, 25, 35, 50), WayangCollections.asSet(collector));
    }

    @Test
    void testPageRankWithGraphBasic() {
        // Build the WayangPlan.
        List<Tuple2<Long, Long>> edges = Arrays.asList(
                new Tuple2<>(0L, 1L),
                new Tuple2<>(0L, 2L),
                new Tuple2<>(0L, 3L),
                new Tuple2<>(1L, 2L),
                new Tuple2<>(1L, 3L),
                new Tuple2<>(2L, 3L),
                new Tuple2<>(3L, 0L)
        );
        List<Tuple2<Long, Float>> pageRanks = new LinkedList<>();
        WayangPlan wayangPlan = WayangPlans.pageRank(edges, pageRanks);

        // Execute the plan with a certain backend.
        WayangContext wayangContext = new WayangContext()
                .with(Spark.basicPlugin())
                .with(WayangBasics.graphPlugin());
        wayangContext.execute(wayangPlan);

        // Check the results.
        pageRanks.sort((r1, r2) -> Float.compare(r2.getField1(), r1.getField1()));
        final List<Long> vertexOrder = pageRanks.stream().map(Tuple2::getField0).collect(Collectors.toList());
        assertEquals(
                Arrays.asList(3L, 0L, 2L, 1L),
                vertexOrder
        );
    }


    @Test
    void testPageRankWithSparkGraph() {
        // Build the WayangPlan.
        List<Tuple2<Long, Long>> edges = Arrays.asList(
                new Tuple2<>(0L, 1L),
                new Tuple2<>(0L, 2L),
                new Tuple2<>(0L, 3L),
                new Tuple2<>(1L, 2L),
                new Tuple2<>(1L, 3L),
                new Tuple2<>(2L, 3L),
                new Tuple2<>(3L, 0L)
        );
        List<Tuple2<Long, Float>> pageRanks = new LinkedList<>();
        WayangPlan wayangPlan = WayangPlans.pageRank(edges, pageRanks);

        // Execute the plan with a certain backend.
        WayangContext wayangContext = new WayangContext()
                .with(Spark.basicPlugin())
                .with(Spark.graphPlugin());
        wayangContext.execute(wayangPlan);

        // Check the results.
        pageRanks.sort((r1, r2) -> Float.compare(r2.getField1(), r1.getField1()));
        final List<Long> vertexOrder = pageRanks.stream().map(Tuple2::getField0).collect(Collectors.toList());
        assertEquals(
                Arrays.asList(3L, 0L, 2L, 1L),
                vertexOrder
        );
    }

    @Test
    void testMapPartitions() {
        // Instantiate Wayang and activate the Java backend.
        WayangContext wayangContext = new WayangContext().with(Spark.basicPlugin());

        // Execute the Wayang plan.
        final Collection<Tuple2<String, Integer>> result = WayangPlans.mapPartitions(wayangContext, 0, 1, 1, 3, 3, 4, 4, 5, 5, 6);

        assertEquals(
                WayangCollections.asSet(new Tuple2<>("even", 4), new Tuple2<>("odd", 6)),
                WayangCollections.asSet(result)
        );
    }

    @Test
    void testZipWithId() {
        // Build the WayangPlan.
        List<Long> collector = new LinkedList<>();
        WayangPlan wayangPlan = WayangPlans.zipWithId(collector, 0, 10, 20, 30, 30);

        // Instantiate Wayang and activate the Java backend.
        WayangContext wayangContext = new WayangContext().with(Spark.basicPlugin());

        wayangContext.execute(wayangPlan);

        assertEquals(1, collector.size());
        assertEquals(Long.valueOf(5L), collector.get(0));
    }

    @Test
    void testDiverseScenario1() {
        // Build the WayangPlan.
        WayangPlan wayangPlan = WayangPlans.diverseScenario1(WayangPlans.FILE_SOME_LINES_TXT);

        // Instantiate Wayang and activate the Spark backend.
        WayangContext wayangContext = new WayangContext().with(Spark.basicPlugin());

        wayangContext.execute(wayangPlan);
    }

    @Test
    void testDiverseScenario2() {
        // Build the WayangPlan.
        WayangPlan wayangPlan = WayangPlans.diverseScenario2(WayangPlans.FILE_SOME_LINES_TXT, WayangPlans.FILE_OTHER_LINES_TXT);

        // Instantiate Wayang and activate the Spark backend.
        WayangContext wayangContext = new WayangContext().with(Spark.basicPlugin());

        wayangContext.execute(wayangPlan);
    }

    @Test
    void testDiverseScenario3() {
        // Build the WayangPlan.
        WayangPlan wayangPlan = WayangPlans.diverseScenario3(WayangPlans.FILE_SOME_LINES_TXT, WayangPlans.FILE_OTHER_LINES_TXT);

        // Instantiate Wayang and activate the Spark backend.
        WayangContext wayangContext = new WayangContext().with(Spark.basicPlugin());

        wayangContext.execute(wayangPlan);
    }

    @Test
    void testDiverseScenario4() {
        // Build the WayangPlan.
        WayangPlan wayangPlan = WayangPlans.diverseScenario4(WayangPlans.FILE_SOME_LINES_TXT, WayangPlans.FILE_OTHER_LINES_TXT);

        // Instantiate Wayang and activate the Java backend.
        WayangContext wayangContext = new WayangContext().with(Spark.basicPlugin());

        wayangContext.execute(wayangPlan);
    }

    @Test
    void testSimpleLoop() {
        // Build the WayangPlan.
        final List<Integer> collector = new LinkedList<>();
        WayangPlan wayangPlan = WayangPlans.simpleLoop(3, collector, 0, 1, 2);

        // Instantiate Wayang and activate the Java backend.
        WayangContext wayangContext = new WayangContext().with(Spark.basicPlugin());

        wayangContext.execute(wayangPlan);
        System.out.println(collector);
    }

    @Test
    void testSample() {
        // Build the WayangPlan.
        final List<Integer> collector = new LinkedList<>();
        WayangPlan wayangPlan = WayangPlans.simpleSample(3, collector, 0, 1, 2, 3, 4, 5, 6, 7, 8, 9);

        // Instantiate Wayang and activate the Java backend.
        WayangContext wayangContext = new WayangContext().with(Spark.basicPlugin());

        wayangContext.execute(wayangPlan);
        System.out.println(collector);
    }

    @Test
    void testSampleInLoop() {
        final List<Integer> collector = new ArrayList<>();
        WayangPlan wayangPlan = WayangPlans.sampleInLoop(2, 10, collector, 0, 1, 2, 3, 4, 5, 6, 7, 8, 9);

        Configuration config = new Configuration();
        config.setProperty("spark.executor.cores", "1");
        WayangContext wayangContext = new WayangContext(config)
                .with(Spark.basicPlugin());
        wayangContext.execute(wayangPlan);
        System.out.println(collector);
    }

    @Test
    void testCurrentIterationNumber() {
        WayangContext wayangContext = new WayangContext().with(Spark.basicPlugin());
        final Collection<Integer> result = WayangPlans.loopWithIterationNumber(wayangContext, 15, 5, -1, 1, 5);
        int expectedOffset = 10;
        assertEquals(
                WayangCollections.asSet(-1 + expectedOffset, 1 + expectedOffset, 5 + expectedOffset),
                WayangCollections.asSet(result)
        );
    }

    @Test
    void testCurrentIterationNumberWithTooFewExpectedIterations() {
        WayangContext wayangContext = new WayangContext().with(Spark.basicPlugin());
        final Collection<Integer> result = WayangPlans.loopWithIterationNumber(wayangContext, 15, 2, -1, 1, 5);
        int expectedOffset = 10;
        assertEquals(
                WayangCollections.asSet(-1 + expectedOffset, 1 + expectedOffset, 5 + expectedOffset),
                WayangCollections.asSet(result)
        );
    }

    @Test
    void testBroadcasts() {
        Collection<Integer> broadcastedValues = Arrays.asList(1, 2, 3, 4);
        Collection<Integer> mainValues = Arrays.asList(2, 4, 6, 2);
        List<Integer> collectedValues = new ArrayList<>();
        List<Integer> expectedValues = Arrays.asList(2, 2, 4);

        final DataSetType<Integer> integerDataSetType = DataSetType.createDefault(Integer.class);
        CollectionSource<Integer> broadcastSource = new CollectionSource<>(broadcastedValues, integerDataSetType);
        CollectionSource<Integer> mainSource = new CollectionSource<>(mainValues, integerDataSetType);
        FilterOperator<Integer> semijoin = new FilterOperator<>(integerDataSetType, new SemijoinFunction());
        final LocalCallbackSink<Integer> collectingSink =
                LocalCallbackSink.createCollectingSink(collectedValues, integerDataSetType);

        mainSource.connectTo(0, semijoin, 0);
        broadcastSource.broadcastTo(0, semijoin, "allowed values");
        semijoin.connectTo(0, collectingSink, 0);

        WayangPlan wayangPlan = new WayangPlan(collectingSink);

        // Instantiate Wayang and activate the Java backend.
        WayangContext wayangContext = new WayangContext().with(Spark.basicPlugin());

        wayangContext.execute(wayangPlan);

        Collections.sort(collectedValues);
        assertEquals(expectedValues, collectedValues);
    }

    @Test
    void testLogisticRegressionOperator() {
        CollectionSource<double[]> xSource = new CollectionSource<>(
                Arrays.asList(
                        new double[]{0.0, 1.0},
                        new double[]{1.0, 0.0},
                        new double[]{1.0, 1.0},
                        new double[]{0.0, 0.0}
                ), double[].class
        );
        CollectionSource<Double> ySource = new CollectionSource<>(
                Arrays.asList(1.0, 1.0, 0.0, 0.0), Double.class
        );

        xSource.addTargetPlatform(Spark.platform());
        ySource.addTargetPlatform(Spark.platform());

        LogisticRegressionOperator train = new LogisticRegressionOperator(true);
        PredictOperator<double[], Double> predict = PredictOperators.logisticRegression();

        List<Double> results = new ArrayList<>();
        LocalCallbackSink<Double> sink = LocalCallbackSink.createCollectingSink(results, DataSetType.createDefault(Double.class));

        xSource.connectTo(0, train, 0);
        ySource.connectTo(0, train, 1);
        train.connectTo(0, predict, 0);
        xSource.connectTo(0, predict, 1);
        predict.connectTo(0, sink, 0);

        WayangPlan plan = new WayangPlan(sink);

        WayangContext context = new WayangContext()
                .with(Spark.basicPlugin())
                .with(Spark.mlPlugin());

        context.execute(plan);

        assertEquals(4, results.size());
        for (double pred : results) {
            assertTrue(pred == 0.0 || pred == 1.0);
        }
    }

<<<<<<< HEAD
=======
    @Test
    public void testLogisticRegressionWithAPI() {
        WayangContext context = new WayangContext()
                .with(Spark.basicPlugin())
                .with(Spark.mlPlugin());

        JavaPlanBuilder planBuilder = new JavaPlanBuilder(context)
                .withJobName("Logistic Regression Test")
                .withUdfJarOf(this.getClass());

        // Sample training data
        List<double[]> features = Arrays.asList(
                new double[]{0.0, 1.0},
                new double[]{1.0, 0.0},
                new double[]{1.0, 1.0},
                new double[]{0.0, 0.0}
        );
        List<Double> labels = Arrays.asList(1.0, 1.0, 0.0, 0.0);

        // Build the pipeline using DataQuantaBuilder
        LogisticRegressionModel model = planBuilder
                .loadCollection(features).withName("Load Features")
                .trainLogisticRegression(
                        planBuilder.loadCollection(labels).withName("Load Labels"),
                        true
                )
                .collect()
                .iterator()
                .next();

        // Predict using the model
        Collection<Double> predictions = planBuilder
                .loadCollection(Collections.singletonList(model))
                .predict(planBuilder.loadCollection(features), Double.class)
                .collect();


        assertEquals(4, predictions.size());
        for (double prediction : predictions) {
            assertTrue(prediction == 0.0 || prediction == 1.0);
        }
    }
    @Test
    public void testDecisionTreeRegressionWithAPI() {
        WayangContext context = new WayangContext()
                .with(Spark.basicPlugin())
                .with(Spark.mlPlugin());

        JavaPlanBuilder planBuilder = new JavaPlanBuilder(context)
                .withJobName("Decision Tree Regression Test")
                .withUdfJarOf(this.getClass());

        // Create sample training data
        List<double[]> laggedFeatures = Arrays.asList(
                new double[]{1.0, 2.0},
                new double[]{2.0, 3.0},
                new double[]{3.0, 4.0}
        );
        List<Double> labels = Arrays.asList(3.0, 4.0, 5.0);

        // Train the model
        Collection<DecisionTreeRegressionModel> models = planBuilder
                .loadCollection(laggedFeatures)
                .trainDecisionTreeRegression(
                        planBuilder.loadCollection(labels),
                        3, // maxDepth
                        1  // minInstances
                )
                .collect();

        // We expect one model
        assertEquals(1, models.size());
        DecisionTreeRegressionModel model = models.iterator().next();

        // Validate predictions using model.predict
        for (double[] features : laggedFeatures) {
            double prediction = model.predict(features);
            assertTrue(prediction >= 1.0 && prediction <= 5.0);
        }
    }


>>>>>>> 475e2d18
    @Test
    void testKMeans() {
        CollectionSource<double[]> collectionSource = new CollectionSource<>(
                Arrays.asList(
                        new double[]{1, 2, 3},
                        new double[]{-1, -2, -3},
                        new double[]{2, 4, 6}),
                double[].class
        );
        collectionSource.addTargetPlatform(Java.platform());
        collectionSource.addTargetPlatform(Spark.platform());

        KMeansOperator kMeansOperator = new KMeansOperator(2);

        PredictOperator<double[], Integer> transformOperator = PredictOperators.kMeans();

        // Write results to a sink.
        List<Integer> results = new ArrayList<>();
        LocalCallbackSink<Integer> sink = LocalCallbackSink.createCollectingSink(results, DataSetType.createDefault(Integer.class));

        // Build Wayang plan by connecting operators
        collectionSource.connectTo(0, kMeansOperator, 0);
        kMeansOperator.connectTo(0, transformOperator, 0);
        collectionSource.connectTo(0, transformOperator, 1);
        transformOperator.connectTo(0, sink, 0);
        WayangPlan wayangPlan = new WayangPlan(sink);

        // Have Wayang execute the plan.
        WayangContext wayangContext = new WayangContext();
        wayangContext.register(Java.basicPlugin());
        wayangContext.register(Spark.basicPlugin());
        wayangContext.register(Spark.mlPlugin());
        wayangContext.execute(wayangPlan);

        // Verify the outcome.
        assertEquals(3, results.size());
        assertEquals(
                results.get(0),
                results.get(2)
        );
    }

    private static class SemijoinFunction implements PredicateDescriptor.ExtendedSerializablePredicate<Integer> {

        private Set<Integer> allowedInts;

        @Override
        public void open(ExecutionContext ctx) {
            this.allowedInts = new HashSet<>(ctx.getBroadcast("allowed values"));
        }

        @Override
        public boolean test(Integer integer) {
            return this.allowedInts.contains(integer);
        }
    }
}<|MERGE_RESOLUTION|>--- conflicted
+++ resolved
@@ -39,17 +39,12 @@
 import org.apache.wayang.tests.platform.MyMadeUpPlatform;
 import org.junit.jupiter.api.Test;
 
-
-
-
-
 import java.io.IOException;
 import java.nio.file.Files;
 import java.nio.file.Paths;
 import java.util.*;
 import java.util.stream.Collectors;
 import java.util.stream.Stream;
-import static org.junit.jupiter.api.Assertions.*;
 
 import static org.junit.jupiter.api.Assertions.assertEquals;
 import static org.junit.jupiter.api.Assertions.assertThrows;
@@ -501,10 +496,8 @@
         }
     }
 
-<<<<<<< HEAD
-=======
-    @Test
-    public void testLogisticRegressionWithAPI() {
+    @Test
+    void testLogisticRegressionWithAPI() {
         WayangContext context = new WayangContext()
                 .with(Spark.basicPlugin())
                 .with(Spark.mlPlugin());
@@ -546,7 +539,7 @@
         }
     }
     @Test
-    public void testDecisionTreeRegressionWithAPI() {
+    void testDecisionTreeRegressionWithAPI() {
         WayangContext context = new WayangContext()
                 .with(Spark.basicPlugin())
                 .with(Spark.mlPlugin());
@@ -585,7 +578,6 @@
     }
 
 
->>>>>>> 475e2d18
     @Test
     void testKMeans() {
         CollectionSource<double[]> collectionSource = new CollectionSource<>(
